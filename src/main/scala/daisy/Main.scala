// Original work Copyright 2009-2016 EPFL, Lausanne
// Modified work Copyright 2017 MPI-SWS, Saarbruecken, Germany

package daisy

import java.io.File

import daisy.tools.FinitePrecision._

import lang.Trees.Program

object Main {

  // TODO: these should be split into different types such that help
  // is actually readable
  val globalOptions: Set[CmdLineOption[Any]] = Set(
    FlagOption(
      "help",
      "Show this message"),
    FlagOption(
      "silent",
      "Don't print anything, except for results."),
    MultiChoiceOption(
      "debug",
      DebugSections.all.map(s => s.name -> s).toMap,
      "For which sections to print debug info"),
    FlagOption(
      "dynamic",
      "Run dynamic analysis"),
    FlagOption(
      "bgrtdynamic",
      "Run binary guided random testing dynamic analysis"),
    FlagOption(
      "codegen",
      "Generate code (as opposed to just doing analysis)"),
    FlagOption(
      "three-address",
      "Transform code to three-address code prior to analysis."),
    FlagOption(
      "rewrite",
      "Rewrite expression to improve accuracy"),
    MultiStringOption(
      "functions",
      List("f1", "f2"),
      "Which functions to consider"),
    FlagOption(
      "print-tough-smt-calls",
      "If enabled, will print those SMT queries to file which take longer"),
    StringChoiceOption(
      "solver",
      Set("dReal", "z3"),
      "z3",
      "smt solver to use for smt range analysis"),
    ChoiceOption(
      "analysis",
      Map("dataflow" -> analysis.DataflowPhase, "opt" -> analysis.TaylorErrorPhase,
          "relative" -> analysis.RelativeErrorPhase),
      "dataflow",
      "Which analysis method to use"),
    FlagOption(
      "subdiv",
      "Apply subdivision to absolute error computation."
    ),
    ChoiceOption(
      "precision",
      Map("Float16" -> Float16, "Float32" -> Float32, "Float64" -> Float64,
        "Quad" -> DoubleDouble, "QuadDouble" -> QuadDouble,
        "Fixed8" -> FixedPrecision(8), "Fixed16" -> FixedPrecision(16),
        "Fixed32" -> FixedPrecision(32), "Fixed64" -> FixedPrecision(64)),
      "Float64",
      "(Default, uniform) precision to use"),
    StringChoiceOption(
      "rangeMethod",
      Set("affine", "interval", "smt"),
      "interval",
      "Method for range analysis"),
    FlagOption(
      "noRoundoff",
      "Do not track roundoff errors"),
    FlagOption(
      "noInitialErrors",
      "Do not track initial errors specified by user"),
    FlagOption(
      "probabilistic",
      "Runs the probabilistic phase. Requires a file with thresholds"),
    FlagOption(
      "pow-roll",
      "Roll products, e.g. x*x*x -> pow(x, 3)"
      ),
    FlagOption(
      "pow-unroll",
      "Unroll products, e.g. pow(x, 3) => x*x*x"
      ),
    StringOption(
      "mixed-precision",
      """File with type assignment for all variables.
        The format is the following:
        function_name = {
          variable_name_1: prec_1
          variable_name_2: prec_2
          ... }
        function_name_2 = {
          variable_name_i: prec_i }

        The file can also only give a partial precision map."""),
    FlagOption(
      "denormals",
      "Include parameter for denormals in the FP abstraction (for optimization-based approach only)."),

    FlagOption("rewrite-fitness-eval", "Generate expressions and analyze errors for various fitness functions"),
    FlagOption("rewrite-stability-experiment", "Run rewriting stability experiment."),
    FlagOption("mixed-cost-eval", "Mixed-precision cost function evaluation experiment"),
    FlagOption("mixed-exp-gen", "Mixed-precision experiment generation"),

    FlagOption("mixed-tuning", "Perform mixed-precision tuning"),

    FlagOption("metalibm", "approximate an elementary function from Metalibm"),
    FlagOption("benchmarking", "generates the benchmark file")
  )

  lazy val allPhases: Set[DaisyPhase] = Set(
    analysis.SpecsProcessingPhase,
    transform.CompilerOptimizationPhase,
    analysis.AbsErrorPhase,
    analysis.RangePhase,
    analysis.DataflowPhase,
    analysis.RelativeErrorPhase,
    analysis.TaylorErrorPhase,
    analysis.DataflowSubdivisionPhase,
    analysis.ProbabilisticBranchesPhase,
    backend.CodeGenerationPhase,
    transform.TACTransformerPhase,
    transform.PowTransformerPhase,
    analysis.DynamicPhase,
    analysis.BGRTDynamicPhase,
    opt.RewritingOptimizationPhase,
    transform.ConstantTransformerPhase,
    opt.MixedPrecisionOptimizationPhase,
    experiment.RewritingFitnessEvaluation,
    experiment.MixedPrecisionExperimentGenerationPhase,
    experiment.CompilerOptimizationsExperimentGenerationPhase,
    experiment.CostFunctionEvaluationExperiment,
    backend.InfoPhase,
    frontend.ExtractionPhase,
    opt.MetalibmPhase,
    //transform.ReassignElemFuncPhase,
    experiment.BenchmarkingPhase,
    experiment.BenchmarkingRDTSCPhase,
    transform.DecompositionPhase
  )

  // all available options from all phases
  private val allOptions: Set[CmdLineOption[Any]] =
    globalOptions ++ allPhases.flatMap(_.definedOptions)

  var ctx: Context = null

  def interfaceMain(args: Array[String]): Option[Context] = {
    processOptions(args.toList) match {
      case Some(new_ctx) =>
        ctx = new_ctx
        ctx.timers.total.start
        val pipeline = computePipeline(ctx)
        ctx.reporter.info("\n************ Starting Daisy ************")
        try { // for debugging it's better to have these off.
          pipeline.run(ctx, Program(null, Nil))
        } catch {
          case tools.DivisionByZeroException(msg) =>
            ctx.reporter.warning(msg)
          case tools.DenormalRangeException(msg) =>
            ctx.reporter.warning(msg)
          case tools.OverflowException(msg) =>
            ctx.reporter.warning(msg)
          case e: java.lang.UnsatisfiedLinkError =>
            ctx.reporter.warning("A library could not be loaded: " + e)
          case tools.NegativeSqrtException(msg) =>
            ctx.reporter.warning(msg)
          case tools.ArcOutOfBoundsException(msg) =>
            ctx.reporter.warning(msg)
          case e: DaisyFatalError =>
            ctx.reporter.info("Something really bad happened. Cannot continue.")
          case _ : Throwable =>
            ctx.reporter.info("Something really bad happened. Cannot continue.")
        }
        ctx.timers.get("total").stop
        ctx.reporter.info("time: \n" + ctx.timers.toString)
        Option(ctx)
      case None =>
        None
    }
  }

  def main(args: Array[String]): Unit = {
    interfaceMain(args)
    return
  }

  private def computePipeline(ctx: Context): Pipeline[Program, Program] = {

    var pipeline: Pipeline[Program, Program] = frontend.ExtractionPhase

    pipeline >>= analysis.SpecsProcessingPhase

    if (ctx.hasFlag("rewrite")) {
      pipeline >>= opt.RewritingOptimizationPhase
    } else if (ctx.option[List[Any]]("comp-opts").nonEmpty) {
      pipeline >>= transform.CompilerOptimizationPhase
    }

    if ((ctx.hasFlag("pow-roll") || ctx.hasFlag("pow-unroll")) && !ctx.fixedPoint) {
      pipeline >>= transform.PowTransformerPhase
    }

    if (ctx.hasFlag("dynamic")) {
      pipeline >>= analysis.DynamicPhase
      pipeline >>= backend.InfoPhase

    } else if(ctx.hasFlag("bgrtdynamic")){
      pipeline >>= analysis.BGRTDynamicPhase
      pipeline >>= backend.InfoPhase

    } else if (ctx.hasFlag("rewrite-fitness-eval")) {
      pipeline >>= experiment.RewritingFitnessEvaluation

    // } else if (ctx.hasFlag("rewrite-stability-experiment")) {
    //   pipeline >>= experiment.RewritingStabilityExperiment

    } else if (ctx.hasFlag("mixed-cost-eval")) {
      pipeline >>= transform.TACTransformerPhase >>
        transform.ConstantTransformerPhase >>
        analysis.RangePhase >>
        experiment.CostFunctionEvaluationExperiment

    } else if (ctx.hasFlag("mixed-exp-gen")) {
      pipeline >>= experiment.MixedPrecisionExperimentGenerationPhase

    } else if (ctx.hasFlag("comp-opts-exp-gen")) {
      pipeline >>= experiment.CompilerOptimizationsExperimentGenerationPhase

    } else if (ctx.hasFlag("metalibm") && ctx.hasFlag("mixed-tuning")){
      // for now will only consider depth = 0 and equal error distribution
      pipeline >>= transform.TACTransformerPhase >>
        transform.ConstantTransformerPhase >>
        analysis.DataflowPhase >>
        opt.MixedPrecisionOptimizationPhase >>
        analysis.AbsErrorPhase >>
        opt.MetalibmPhase >>
        analysis.DataflowPhase >>     // TODO: AbsErrorPhase is enough?
        backend.InfoPhase >>
        backend.CodeGenerationPhase 

    } else if (ctx.hasFlag("mixed-tuning")) {
      pipeline >>= transform.TACTransformerPhase >>
        transform.ConstantTransformerPhase >>
        analysis.RangePhase >>
        opt.MixedPrecisionOptimizationPhase >>
        analysis.AbsErrorPhase >>
        backend.InfoPhase >>
        backend.CodeGenerationPhase

<<<<<<< HEAD
    } else if (ctx.hasFlag("metalibm")){
      pipeline >>= transform.DecompositionPhase >>
        analysis.DataflowPhase >>
        opt.MetalibmPhase >>
        analysis.DataflowPhase >>  // TODO: AbsErrorPhase is enough?
        backend.InfoPhase >>
        backend.CodeGenerationPhase 

    } else if (ctx.hasFlag("probabilistic")) {
      pipeline >>= analysis.ProbabilisticBranchesPhase

=======
    } else if (ctx.hasFlag("probabilistic")) {
      pipeline >>= analysis.ProbabilisticBranchesPhase
    
>>>>>>> acef90c2
    } else {
      // Standard static analyses
      if (ctx.fixedPoint && ctx.hasFlag("apfixed")) {
        pipeline >>= transform.ConstantTransformerPhase
      }

      if (ctx.hasFlag("three-address") || (ctx.fixedPoint && ctx.hasFlag("codegen"))) {
        pipeline >>= transform.TACTransformerPhase
      }

      // TODO: this is very ugly
      if (ctx.hasFlag("subdiv") && ctx.option[DaisyPhase]("analysis") == analysis.DataflowPhase) {
        pipeline >>= analysis.DataflowSubdivisionPhase
      } else {
        pipeline >>= ctx.option[DaisyPhase]("analysis")
      }

      pipeline >>= backend.InfoPhase
      
      if (ctx.hasFlag("codegen")) {
        pipeline >>= backend.CodeGenerationPhase
      }
    }

    if (ctx.hasFlag("benchmarking")) {
      //pipeline >>= experiment.BenchmarkingPhase
      pipeline >>= experiment.BenchmarkingRDTSCPhase
    }

    pipeline
  }

  private def showHelp(reporter: Reporter): Unit = {
    reporter.info("usage: [--help] [--debug=<N>] [..] <files>")
    reporter.info("")
    for (opt <- Main.globalOptions.toSeq.sortBy(_.name)) {
      reporter.info(opt.helpLine)
    }
    reporter.info("")
    reporter.info("Additional options, by component:")

    for (c <- Main.allPhases.toSeq.sortBy(_.name) if c.definedOptions.nonEmpty) {
      reporter.info("")
      reporter.info(s"${c.name} Phase")
      for(opt <- c.definedOptions.toSeq.sortBy(_.name)) {
        reporter.info(opt.helpLine)
      }
    }
    None
  }


  def processOptions(args: List[String]): Option[Context] = {
    val initReporter = new DefaultReporter(Set(), false)

    if (args.isEmpty || args.contains("--help")) {
      showHelp(initReporter)
      return None
    }

    val argsMap: Map[String, String] =
      args.filter(_.startsWith("--")).map(_.drop(2).split("=", 2).toList match {
      case List(name, value) => name -> value
      case List(name) => name -> "yes"
    }).toMap


    argsMap.keySet.diff(allOptions.map(_.name)).foreach {
      name => initReporter.warning(s"Unknown option: $name")
    }

    // go through all options and check if they are defined, else use default
    val opts: Map[String, Any] = allOptions.map({
      case FlagOption(name, _) => name -> argsMap.get(name).isDefined

      case StringOption(name, _) => name -> argsMap.get(name)

      case MultiStringOption(name, _, _) =>
        name -> argsMap.get(name).map(_.stripPrefix("[").stripPrefix("]").split(":").toList).getOrElse(Nil)

      case NumOption(name, default, _) => argsMap.get(name) match {
          case None => name -> default
          case Some(s) => try {
            name -> s.toLong
          } catch {
            case e: NumberFormatException =>
              initReporter.warning(s"Can't parse argument for option $name, using default")
              name -> default
          }
        }

        case DoubleOption(name, default, _) => argsMap.get(name) match {
          case None => name -> default
          case Some(s) => try {
            name -> s.toDouble
          } catch {
            case e: NumberFormatException =>
              initReporter.warning("Can't parse argument for option $name, using default")
              name -> default
          }
        }

      case ChoiceOption(name, choices, default, _) => argsMap.get(name) match {
        case Some(s) if choices.keySet.contains(s) => name -> choices(s)
        case Some(s) =>
          initReporter.warning(s"Unknown choice value for $name: $s. Options: " +
            s"${choices.keySet.toSeq.sorted.mkString(", ")}. Using default $default")
          name -> choices(default)
        case None => name -> choices(default)
      }

      case MultiChoiceOption(name, choices, _) => argsMap.get(name) match {
        case Some("all") | Some("[all]") =>
          name -> choices.values.toList
        case Some(ss) => name -> ss.stripPrefix("[").stripSuffix("]").split(":").toList.filter {
          case "all" =>
            initReporter.warning(s"'all' in list for $name, ignoring"); false
          case s if !choices.keySet.contains(s) =>
            initReporter.warning(s"Unknown choice value for $name: $s. Options: ${choices.keySet.toSeq.sorted.mkString(", ")}"); false
          case _ => true
        }.map(choices(_))
        case None => name -> Nil
      }
    }).toMap

    val inputFile: String = args.filterNot(_.startsWith("-")) match {
      case Seq() => initReporter.fatalError("No input file")
      case Seq(f) if new File(f).exists => f
      case Seq(f) => initReporter.fatalError(s"File $f does not exist")
      case fs => initReporter.fatalError("More than one input file: " + fs.mkString(", "))
    }

    Option(Context(
      initReport = initReporter.report,
      file = inputFile,
      options = opts
    ))
  }
}<|MERGE_RESOLUTION|>--- conflicted
+++ resolved
@@ -258,7 +258,6 @@
         backend.InfoPhase >>
         backend.CodeGenerationPhase
 
-<<<<<<< HEAD
     } else if (ctx.hasFlag("metalibm")){
       pipeline >>= transform.DecompositionPhase >>
         analysis.DataflowPhase >>
@@ -270,11 +269,9 @@
     } else if (ctx.hasFlag("probabilistic")) {
       pipeline >>= analysis.ProbabilisticBranchesPhase
 
-=======
     } else if (ctx.hasFlag("probabilistic")) {
       pipeline >>= analysis.ProbabilisticBranchesPhase
     
->>>>>>> acef90c2
     } else {
       // Standard static analyses
       if (ctx.fixedPoint && ctx.hasFlag("apfixed")) {
