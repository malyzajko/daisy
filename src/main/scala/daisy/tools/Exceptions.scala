// Copyright 2017 MPI-SWS, Saarbruecken, Germany

package daisy.tools

case class DivisionByZeroException(s: String) extends Exception

case class DenormalRangeException(s: String) extends Exception

case class OverflowException(s: String) extends Exception

case class RationalCannotBeCastToIntException(s: String) extends Exception

case class NegativeSqrtException(s: String) extends Exception

case class NoRelativeErrorException(s: String) extends Exception

case class NonPositiveLogException(s: String) extends Exception

<<<<<<< HEAD
case class ArcOutOfBoundsException(s: String) extends Exception
=======
case class OutOfDomainException(s: String) extends Exception 

case class TimeOutException(s: String) extends Exception 

case class NoSolutionException(s: String) extends Exception 




>>>>>>> acef90c2
<|MERGE_RESOLUTION|>--- conflicted
+++ resolved
@@ -16,16 +16,6 @@
 
 case class NonPositiveLogException(s: String) extends Exception
 
-<<<<<<< HEAD
 case class ArcOutOfBoundsException(s: String) extends Exception
-=======
-case class OutOfDomainException(s: String) extends Exception 
-
-case class TimeOutException(s: String) extends Exception 
 
 case class NoSolutionException(s: String) extends Exception 
-
-
-
-
->>>>>>> acef90c2
