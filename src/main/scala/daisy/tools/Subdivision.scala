// Copyright 2017 MPI-SWS, Saarbruecken, Germany

package daisy
package tools

import lang.Identifiers.Identifier

import scala.collection.immutable.Map

/**
 * Trait with collections of methods to perform
 * interval subdivision
 */
trait Subdivision extends DeltaAbstractionUtils {

<<<<<<< HEAD
=======
  var totalOpt: Int = 32

  // returns carthesian product, subdividing every input variable into as many equal pieces
  // as specified in numSubdiv
  def getIntervalSubdivisionCustom(inputValMap: Map[Identifier, Interval],
    numSubdiv: Map[Identifier, Int]): Seq[Map[Identifier, Interval]] = {

    // set of vectors. each vector contains the maps for one var
    val srcCartesian: Map[Identifier, Seq[Interval]] = inputValMap.map({
      case (id, interval) =>
        if (interval.xlo.equals(interval.xhi)) {
          (id -> Seq(interval))
        } else {
          (id -> interval.divide(numSubdiv(id)))
        }
      })
    cartesianProduct(srcCartesian)
  }

  // returns carthesian product, subdividing every input variable into numSubdiv equal pieces
  def getIntervalSubdivision(inputValMap: Map[Identifier, Interval], numSubdiv: Int): Seq[Map[Identifier, Interval]] = {

    // set of vectors. each vector contains the maps for one var
    val srcCartesian: Map[Identifier, Seq[Interval]] = inputValMap.mapValues({
      case interval =>
        if (interval.xlo.equals(interval.xhi)) {
          Seq(interval)
        } else {
          interval.divide(numSubdiv)
        }
      })
    cartesianProduct(srcCartesian)
  }


  def getIntervalNormalSubdivision(inputValMap: Map[Identifier, Interval], numSubdiv: Int): Seq[Map[Identifier, (Interval, Rational)]] = {
    val normalCartesian: Map[Identifier, Seq[(Interval, Rational)]] = inputValMap.mapValues({
      case interval =>
        if (interval.xlo.equals(interval.xhi)) {
          Seq((interval, Rational.one))
        } else {
          val x = DistributionGenerators.generateStandardNormalCase1(interval.xlo, interval.xhi, numSubdiv)
          x.dsi
        }
      })
    normalCartesianProduct(normalCartesian)
  }


>>>>>>> acef90c2
  // TODO: the divParameter can go I think
  def getEqualSubintervals(inputValMap: Map[Identifier, Interval], divLimit: Int, divParameter: Int = -1,
    totalOpt: Int = 32): Seq[Map[Identifier, Interval]] = {


    if (divLimit == 0 || divParameter == 0){
      Seq(inputValMap)
    }
    else {
      val split = if (divParameter != -1) {
        divParameter
      } else {
        divLimit
      }
      var srcCartesian: Map[Identifier, Seq[Interval]] = Map.empty

      // sort the list of input vars by width of intervals
      val inputSeq = inputValMap.toSeq.sortWith(_._2 > _._2)
      var subdivided = 0
      var left = removeDeltasFromMap(inputValMap).keys.size - 1
      var counter = 0

      // ctx.reporter.debug(s"amount of vars is " + (left + 1))

      // TODO: check what this does
      // set of vectors. each vector contains the maps for one var
      for (inputVal <- inputSeq) {
        counter = Math.pow(split, subdivided + 1).toInt + left
        // ctx.reporter.warning(s"counter $counter ;var $inputVal")
        if (inputVal._1.isDeltaId || inputVal._1.isEpsilonId || counter > totalOpt) {
          srcCartesian += (inputVal._1 -> Seq(inputVal._2))
          if (!(inputVal._1.isDeltaId || inputVal._1.isEpsilonId)) left = left - 1
        }
        else {
          // ctx.reporter.info(s"took the subdiv branch $inputVal")
          val (id, interval) = inputVal
          val oneVar = if (interval.xlo.equals(interval.xhi)) {
            List(interval)
          } else {
            interval.divide(split)
          }
          srcCartesian += (id -> oneVar)
          subdivided = subdivided + 1
          left = left - 1
        }
      }
      val result = cartesianProduct(srcCartesian)
      //reporter.warning(s"size cartesian " + result.size)
      result
    }
  }
  def cartesianProduct(a: Map[Identifier, Seq[Interval]]): Seq[Map[Identifier, Interval]] = {
    def product(a: List[(Identifier, Seq[Interval])]): Seq[Map[Identifier, Interval]] =
      a match {
        case (name, values) :: tail =>
          for {
            result <- product(tail)
            value <- values
          } yield Map(name -> value).++(result)

        case Nil => Seq(Map.empty)
      }

    product(a.toList)
  }

  def normalCartesianProduct(a: Map[Identifier, Seq[(Interval, Rational)]]): Seq[Map[Identifier, (Interval, Rational)]] = {
    def product(a: List[(Identifier, Seq[(Interval, Rational)])]): Seq[Map[Identifier, (Interval, Rational)]] =
      a match {
        case (name, values) :: tail =>
          for {
            result <- product(tail)
            value <- values
          } yield Map(name -> value).++(result)
        case Nil => Seq(Map.empty)
      }

    product(a.toList)
  }


  // TODO: this function is probably not needed
  /* def getSubintervals(inputValMap: Map[Identifier, Interval], bodyReal: Expr,
    subdiv: String, divLimit: Int): Seq[Map[Identifier, Interval]] = {
    subdiv match {
      case "simple" => getEqualSubintervals(inputValMap, divLimit)
      case "model" => val result = getModelSubintervals(bodyReal, inputValMap)
        result match {
          case Some(x) => x
          case None => getEqualSubintervals(inputValMap, divLimit)
        }
    }
  } */

  /* def getModelSubintervals(bodyReal: Expr,
    inputValMap: Map[Identifier, Interval]): Option[Seq[Map[Identifier, Interval]]] = {

    val constrs = removeDeltasFromMap(inputValMap).flatMap(x => {
      val (id, interval) = x
      SMTRange.toConstraints(Variable(id), interval)
    })
    val condition = and(constrs.toSeq :_*)
    val solverQuery = And(condition, Equals(zero, bodyReal))
    val model = Solver.getModel(solverQuery)
    ctx.reporter.debug(model)
    model match {
      case Some(tmp) =>
        ctx.reporter.debug(s"true zeros detected at $model")
        val exprs: Map[Identifier, Expr] = variablesOf(bodyReal).map(id => {(id -> model.get(id))}).toMap
        ctx.reporter.debug(s"Model expressions are $exprs")
        val values: Map[Identifier, Interval] = exprs.map(expr =>
        {expr._1 ->
          Evaluators.evalInterval(expr._2, Map.empty).extendBy(Rational.fromReal(0.1))})
        ctx.reporter.warning(s"Model values are $values")
        val newInts = excludeInterval(values, inputValMap)
        Some(newInts)
      case None => ctx.reporter.debug(s"No true zeros in function")
        None
    }

  } */

  /* def excludeInterval(toExclude: Map[Identifier, Interval],
    original: Map[Identifier, Interval]): Seq[Map[Identifier, Interval]] = {
    var result: Seq[Map[Identifier, Interval]] = Seq.empty
    for ((id, interval) <- toExclude) {
      var copy = original
      val origInterval = original(id)
      if (interval.xlo.<(origInterval.xlo))
        if (interval.xhi.>(origInterval.xhi))
        // interval to exclude is greater than original
        // fixme find a better way
          throw new IllegalArgumentException("The resulting interval is empty")
        else
        // lower bound of interval toExclude is smaller than lower bound of originalInterval
        // e.g. exclude [-0.1 ; 0.1] from [0; 10]
        {
          val tmp = Interval(interval.xhi, origInterval.xhi)
          copy = copy + (id -> tmp)
          result = result ++ Set(copy)
        }
      else if (interval.xhi.>(origInterval.xhi))
      // upper bound of interval toExclude is greater than upper bound of originalInterval
      // e.g. exclude [-0.1 ; 0.1] from [-10; 0]
      {
        val tmp = Interval(origInterval.xlo, interval.xlo)
        copy = copy + (id -> tmp)
        result = result ++ Set(copy)
      }
      else
      // general case
      {
        val tmplo = Interval(origInterval.xlo, interval.xlo)
        copy = copy + (id -> tmplo)
        result = result ++ Set(copy)
        val tmphi = Interval(interval.xhi, origInterval.xhi)
        copy = copy + (id -> tmphi)
        result = result ++ Set(copy)
      }
    }
    result
  } */
}
<|MERGE_RESOLUTION|>--- conflicted
+++ resolved
@@ -12,10 +12,6 @@
  * interval subdivision
  */
 trait Subdivision extends DeltaAbstractionUtils {
-
-<<<<<<< HEAD
-=======
-  var totalOpt: Int = 32
 
   // returns carthesian product, subdividing every input variable into as many equal pieces
   // as specified in numSubdiv
@@ -49,22 +45,6 @@
     cartesianProduct(srcCartesian)
   }
 
-
-  def getIntervalNormalSubdivision(inputValMap: Map[Identifier, Interval], numSubdiv: Int): Seq[Map[Identifier, (Interval, Rational)]] = {
-    val normalCartesian: Map[Identifier, Seq[(Interval, Rational)]] = inputValMap.mapValues({
-      case interval =>
-        if (interval.xlo.equals(interval.xhi)) {
-          Seq((interval, Rational.one))
-        } else {
-          val x = DistributionGenerators.generateStandardNormalCase1(interval.xlo, interval.xhi, numSubdiv)
-          x.dsi
-        }
-      })
-    normalCartesianProduct(normalCartesian)
-  }
-
-
->>>>>>> acef90c2
   // TODO: the divParameter can go I think
   def getEqualSubintervals(inputValMap: Map[Identifier, Interval], divLimit: Int, divParameter: Int = -1,
     totalOpt: Int = 32): Seq[Map[Identifier, Interval]] = {
@@ -116,6 +96,7 @@
       result
     }
   }
+
   def cartesianProduct(a: Map[Identifier, Seq[Interval]]): Seq[Map[Identifier, Interval]] = {
     def product(a: List[(Identifier, Seq[Interval])]): Seq[Map[Identifier, Interval]] =
       a match {
@@ -130,21 +111,6 @@
 
     product(a.toList)
   }
-
-  def normalCartesianProduct(a: Map[Identifier, Seq[(Interval, Rational)]]): Seq[Map[Identifier, (Interval, Rational)]] = {
-    def product(a: List[(Identifier, Seq[(Interval, Rational)])]): Seq[Map[Identifier, (Interval, Rational)]] =
-      a match {
-        case (name, values) :: tail =>
-          for {
-            result <- product(tail)
-            value <- values
-          } yield Map(name -> value).++(result)
-        case Nil => Seq(Map.empty)
-      }
-
-    product(a.toList)
-  }
-
 
   // TODO: this function is probably not needed
   /* def getSubintervals(inputValMap: Map[Identifier, Interval], bodyReal: Expr,
